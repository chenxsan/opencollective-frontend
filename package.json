--- conflicted
+++ resolved
@@ -11,13 +11,8 @@
     "npm": "^6.4.1"
   },
   "dependencies": {
-<<<<<<< HEAD
-    "@material-ui/core": "3.6.0",
+    "@material-ui/core": "3.6.2",
     "@rebass/grid": "6.0.0-7",
-=======
-    "@material-ui/core": "3.6.2",
-    "@rebass/grid": "6.0.0-6",
->>>>>>> d88baf39
     "@zeit/next-css": "1.0.1",
     "accepts": "1.3.5",
     "apollo-cache-inmemory": "1.3.11",
